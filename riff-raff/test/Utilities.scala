package test

import scala.Some
import net.liftweb.json._
import net.liftweb.json.Diff
import org.joda.time.DateTime
import java.util.UUID
import magenta._
<<<<<<< HEAD
import deployment.DeployV2Record
=======
import deployment.{DeployRecord, TaskType}
>>>>>>> 99b01cbb
import persistence.{RecordConverter, LogDocument, DeployRecordDocument}
import java.io.File

case class RenderDiff(diff: Diff) {
  lazy val attributes = Map("changed" -> diff.changed, "added" -> diff.added, "deleted" -> diff.deleted)
  lazy val isEmpty = !attributes.values.exists(_ != JNothing)

  def renderJV(json: JValue): Option[String] = if (json == JNothing) None else Some(compact(render(json)))
  override def toString: String = {
    val jsonMap = attributes.mapValues(renderJV(_))
    jsonMap.flatMap { case (key: String, rendered: Option[String]) =>
      rendered.map{r => "%s: %s" format (key,r)}
    } mkString("\n")
  }
}

trait Utilities {
  def compareJson(from: String, to: String) = RenderDiff(Diff.diff(parse(from), parse(to)))
}

trait PersistenceTestInstances {
  val testTime = new DateTime()
  lazy val testUUID = UUID.fromString("90013e69-8afc-4ba2-80a8-d7b063183d13")
  lazy val parameters = DeployParameters(Deployer("Tester"), Build("test-project", "1"), Stage("CODE"), RecipeName("test-recipe"))
  lazy val testParamsWithHosts = parameters.copy(hostList=List("host1", "host2"))
<<<<<<< HEAD
  lazy val testRecordV2 = DeployV2Record(testTime, testUUID, parameters, Map("branch"->"master"), messageWrappers)
  lazy val testDocument = RecordConverter(testRecordV2).deployDocument
=======
  lazy val testRecord = DeployRecord(testTime, TaskType.Deploy, testUUID, parameters, Map("branch"->"master"), messageWrappers)
  lazy val testDocument = RecordConverter(testRecord).deployDocument
>>>>>>> 99b01cbb

  lazy val comprehensiveDeployRecord = {
    val time = new DateTime(2012,11,8,17,20,0)
    val uuid = UUID.fromString("39320f5b-7837-4f47-85f7-bc2d780e19f6")
    val parameters = DeployParameters(
      Deployer("Tester"), Build("test::project", "1"), Stage("TEST"), RecipeName("test-recipe"), Nil,
      List("testhost1", "testhost2"))
<<<<<<< HEAD
    DeployV2Record(time, uuid, parameters, Map("branch"->"test"), messageWrappers)
=======
    DeployRecord(time, TaskType.Deploy, uuid, parameters, Map("branch"->"test"), messageWrappers)
>>>>>>> 99b01cbb
  }

  def stack( messages: Message * ): MessageStack = {
    stack(testTime, messages: _*)
  }

  def stack( time: DateTime, messages: Message * ): MessageStack = {
    MessageStack(messages.toList, time)
  }



  val deploy = Deploy(parameters)
  val startDeploy = StartContext(deploy)
  val infoMsg = Info("$ echo hello")
  val startInfo = StartContext(infoMsg)
  val cmdOut = CommandOutput("hello")
  val verbose = Verbose("return value 0")
  val finishDep = FinishContext(deploy)
  val finishInfo = FinishContext(infoMsg)
  val failInfo = FailContext(infoMsg)
  val failDep = FailContext(deploy)
  val messageStacks: List[MessageStack] =
    stack(startDeploy) ::
      stack(startInfo, deploy) ::
      stack(cmdOut, infoMsg, deploy) ::
      stack(verbose, infoMsg, deploy) ::
      stack(finishInfo, deploy) ::
      stack(finishDep) ::
      Nil

  val deployMessageId = UUID.randomUUID()
  val infoMessageId = UUID.randomUUID()

  def wrapper( id: UUID, parentId: Option[UUID], stack: MessageStack ): MessageWrapper = {
    MessageWrapper(MessageContext(testUUID, parameters, parentId), id, stack)
  }

  def wrapper( parentId: Option[UUID], stack: MessageStack ): MessageWrapper = {
    MessageWrapper(MessageContext(testUUID, parameters, parentId), UUID.randomUUID(), stack)
  }

  val startDeployWrapper = wrapper(deployMessageId, None, stack(startDeploy))
  val finishDeployWrapper = wrapper(UUID.randomUUID(), Some(deployMessageId), stack(finishDep, deploy))

  val messageWrappers: List[MessageWrapper] =
    startDeployWrapper ::
      wrapper(infoMessageId, Some(deployMessageId), stack(startInfo, deploy)) ::
      wrapper(Some(infoMessageId), stack(cmdOut, infoMsg, deploy)) ::
      wrapper(Some(infoMessageId), stack(verbose, infoMsg, deploy)) ::
      wrapper(Some(infoMessageId), stack(finishInfo, infoMsg, deploy)) ::
      finishDeployWrapper ::
      Nil

  val logDocuments: List[LogDocument] = messageWrappers.map{wrapper =>
    LogDocument(wrapper.context.deployId, wrapper.messageId, wrapper.context.parentId, wrapper.stack.top, wrapper.stack.time)
  }
}<|MERGE_RESOLUTION|>--- conflicted
+++ resolved
@@ -6,11 +6,7 @@
 import org.joda.time.DateTime
 import java.util.UUID
 import magenta._
-<<<<<<< HEAD
-import deployment.DeployV2Record
-=======
-import deployment.{DeployRecord, TaskType}
->>>>>>> 99b01cbb
+import deployment.DeployRecord
 import persistence.{RecordConverter, LogDocument, DeployRecordDocument}
 import java.io.File
 
@@ -36,13 +32,8 @@
   lazy val testUUID = UUID.fromString("90013e69-8afc-4ba2-80a8-d7b063183d13")
   lazy val parameters = DeployParameters(Deployer("Tester"), Build("test-project", "1"), Stage("CODE"), RecipeName("test-recipe"))
   lazy val testParamsWithHosts = parameters.copy(hostList=List("host1", "host2"))
-<<<<<<< HEAD
-  lazy val testRecordV2 = DeployV2Record(testTime, testUUID, parameters, Map("branch"->"master"), messageWrappers)
-  lazy val testDocument = RecordConverter(testRecordV2).deployDocument
-=======
-  lazy val testRecord = DeployRecord(testTime, TaskType.Deploy, testUUID, parameters, Map("branch"->"master"), messageWrappers)
+  lazy val testRecord = DeployRecord(testTime, testUUID, parameters, Map("branch"->"master"), messageWrappers)
   lazy val testDocument = RecordConverter(testRecord).deployDocument
->>>>>>> 99b01cbb
 
   lazy val comprehensiveDeployRecord = {
     val time = new DateTime(2012,11,8,17,20,0)
@@ -50,11 +41,7 @@
     val parameters = DeployParameters(
       Deployer("Tester"), Build("test::project", "1"), Stage("TEST"), RecipeName("test-recipe"), Nil,
       List("testhost1", "testhost2"))
-<<<<<<< HEAD
-    DeployV2Record(time, uuid, parameters, Map("branch"->"test"), messageWrappers)
-=======
-    DeployRecord(time, TaskType.Deploy, uuid, parameters, Map("branch"->"test"), messageWrappers)
->>>>>>> 99b01cbb
+    DeployRecord(time, uuid, parameters, Map("branch"->"test"), messageWrappers)
   }
 
   def stack( messages: Message * ): MessageStack = {
