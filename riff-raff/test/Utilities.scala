package test

import scala.Some
import net.liftweb.json._
import net.liftweb.json.Diff
import org.joda.time.DateTime
import java.util.UUID
import magenta._
import deployment.DeployV2Record
import persistence.{RecordConverter, LogDocument, DeployRecordDocument}
import java.io.File

case class RenderDiff(diff: Diff) {
  lazy val attributes = Map("changed" -> diff.changed, "added" -> diff.added, "deleted" -> diff.deleted)
  lazy val isEmpty = !attributes.values.exists(_ != JNothing)

  def renderJV(json: JValue): Option[String] = if (json == JNothing) None else Some(compact(render(json)))
  override def toString: String = {
    val jsonMap = attributes.mapValues(renderJV(_))
    jsonMap.flatMap { case (key: String, rendered: Option[String]) =>
      rendered.map{r => "%s: %s" format (key,r)}
    } mkString("\n")
  }
}

trait Utilities {
  def compareJson(from: String, to: String) = RenderDiff(Diff.diff(parse(from), parse(to)))
}

trait PersistenceTestInstances {
  val testTime = new DateTime()
  lazy val testUUID = UUID.fromString("90013e69-8afc-4ba2-80a8-d7b063183d13")
  lazy val parameters = DeployParameters(Deployer("Tester"), Build("test-project", "1"), Stage("CODE"), RecipeName("test-recipe"))
  lazy val testParamsWithHosts = parameters.copy(hostList=List("host1", "host2"))
  lazy val testRecordV2 = DeployV2Record(testTime, testUUID, parameters, Map("branch"->"master"), messageWrappers)
  lazy val testDocument = RecordConverter(testRecordV2).deployDocument

  lazy val comprehensiveDeployRecord = {
    val time = new DateTime(2012,11,8,17,20,0)
    val uuid = UUID.fromString("39320f5b-7837-4f47-85f7-bc2d780e19f6")
<<<<<<< HEAD
    val parameters = DeployParameters(Deployer("Tester"), Build("test::project", "1"), Stage("TEST"), RecipeName("test-recipe"), List("testhost1", "testhost2"))
    DeployV2Record(time, uuid, parameters, Map("branch"->"test"), messageWrappers)
=======
    val parameters = DeployParameters(
      Deployer("Tester"), Build("test::project", "1"), Stage("TEST"), RecipeName("test-recipe"), Nil,
      List("testhost1", "testhost2"))
    DeployV2Record(time, TaskType.Deploy, uuid, parameters, Map("branch"->"test"), messageWrappers)
>>>>>>> 3c4a3e7a
  }

  def stack( messages: Message * ): MessageStack = {
    stack(testTime, messages: _*)
  }

  def stack( time: DateTime, messages: Message * ): MessageStack = {
    MessageStack(messages.toList, time)
  }



  val deploy = Deploy(parameters)
  val startDeploy = StartContext(deploy)
  val infoMsg = Info("$ echo hello")
  val startInfo = StartContext(infoMsg)
  val cmdOut = CommandOutput("hello")
  val verbose = Verbose("return value 0")
  val finishDep = FinishContext(deploy)
  val finishInfo = FinishContext(infoMsg)
  val failInfo = FailContext(infoMsg)
  val failDep = FailContext(deploy)
  val messageStacks: List[MessageStack] =
    stack(startDeploy) ::
      stack(startInfo, deploy) ::
      stack(cmdOut, infoMsg, deploy) ::
      stack(verbose, infoMsg, deploy) ::
      stack(finishInfo, deploy) ::
      stack(finishDep) ::
      Nil

  val deployMessageId = UUID.randomUUID()
  val infoMessageId = UUID.randomUUID()

  def wrapper( id: UUID, parentId: Option[UUID], stack: MessageStack ): MessageWrapper = {
    MessageWrapper(MessageContext(testUUID, parameters, parentId), id, stack)
  }

  def wrapper( parentId: Option[UUID], stack: MessageStack ): MessageWrapper = {
    MessageWrapper(MessageContext(testUUID, parameters, parentId), UUID.randomUUID(), stack)
  }

  val startDeployWrapper = wrapper(deployMessageId, None, stack(startDeploy))
  val finishDeployWrapper = wrapper(UUID.randomUUID(), Some(deployMessageId), stack(finishDep, deploy))

  val messageWrappers: List[MessageWrapper] =
    startDeployWrapper ::
      wrapper(infoMessageId, Some(deployMessageId), stack(startInfo, deploy)) ::
      wrapper(Some(infoMessageId), stack(cmdOut, infoMsg, deploy)) ::
      wrapper(Some(infoMessageId), stack(verbose, infoMsg, deploy)) ::
      wrapper(Some(infoMessageId), stack(finishInfo, infoMsg, deploy)) ::
      finishDeployWrapper ::
      Nil

  val logDocuments: List[LogDocument] = messageWrappers.map{wrapper =>
    LogDocument(wrapper.context.deployId, wrapper.messageId, wrapper.context.parentId, wrapper.stack.top, wrapper.stack.time)
  }
}<|MERGE_RESOLUTION|>--- conflicted
+++ resolved
@@ -38,15 +38,10 @@
   lazy val comprehensiveDeployRecord = {
     val time = new DateTime(2012,11,8,17,20,0)
     val uuid = UUID.fromString("39320f5b-7837-4f47-85f7-bc2d780e19f6")
-<<<<<<< HEAD
-    val parameters = DeployParameters(Deployer("Tester"), Build("test::project", "1"), Stage("TEST"), RecipeName("test-recipe"), List("testhost1", "testhost2"))
-    DeployV2Record(time, uuid, parameters, Map("branch"->"test"), messageWrappers)
-=======
     val parameters = DeployParameters(
       Deployer("Tester"), Build("test::project", "1"), Stage("TEST"), RecipeName("test-recipe"), Nil,
       List("testhost1", "testhost2"))
-    DeployV2Record(time, TaskType.Deploy, uuid, parameters, Map("branch"->"test"), messageWrappers)
->>>>>>> 3c4a3e7a
+    DeployV2Record(time, uuid, parameters, Map("branch"->"test"), messageWrappers)
   }
 
   def stack( messages: Message * ): MessageStack = {
