package controllers

import _root_.resources.LookupSelector
import ci._
import play.api.mvc.Controller
import play.api.data.Form
import deployment._
import play.api.data.Forms._
import java.util.UUID
import akka.actor.ActorSystem
import magenta._
import magenta.Build
import akka.agent.Agent
import akka.util.Timeout
import scala.concurrent.duration._
import persistence.DocumentStoreConverter
import lifecycle.LifecycleWithoutApp
import com.gu.management.DefaultSwitch
import conf.AtomicSwitch
import play.api.libs.concurrent.Execution.Implicits._
import scala.util.{Failure, Success}
import org.joda.time.DateTime
import play.api.libs.json.Json
import org.joda.time.format.DateTimeFormat
import scala.concurrent.{Await, Future}

object DeployController extends Logging with LifecycleWithoutApp {
  val sink = new MessageSink {
    def message(message: MessageWrapper) { update(message) }
  }
  def init() { MessageBroker.subscribe(sink) }
  def shutdown() { MessageBroker.unsubscribe(sink) }

  lazy val enableSwitches = List(enableDeploysSwitch, enableQueueingSwitch)

  lazy val enableDeploysSwitch = new AtomicSwitch("enable-deploys", "Enable riff-raff to queue and run deploys.  This switch can only be turned off if no deploys are running.", true) {
    override def switchOff() {
      super.switchOff {
        if (getControllerDeploys.exists(!_.isDone))
          throw new IllegalStateException("Cannot turn switch off as builds are currently running")
      }
    }
  }

  lazy val enableQueueingSwitch = new DefaultSwitch("enable-deploy-queuing", "Enable riff-raff to queue deploys.  Turning this off will prevent anyone queueing a new deploy, although running deploys will continue.", true)

  implicit val system = ActorSystem("deploy")

  val library = Agent(Map.empty[UUID,Agent[DeployRecord]])

  def create(params: DeployParameters): Record = {
    val uuid = java.util.UUID.randomUUID()
    val hostNameMetadata = Map(Record.RIFFRAFF_HOSTNAME -> java.net.InetAddress.getLocalHost.getHostName)
<<<<<<< HEAD
    val record = DeployV2Record(uuid, params) ++ hostNameMetadata
=======
    val record = DeployRecord(recordType, uuid, params) ++ hostNameMetadata
>>>>>>> 99b01cbb
    library send { _ + (uuid -> Agent(record)) }
    DocumentStoreConverter.saveDeploy(record)
    attachMetaData(record)
    await(uuid)
  }

  def update(wrapper: MessageWrapper) {
    Option(library()(wrapper.context.deployId)) foreach { recordAgent =>
      recordAgent send { record =>
        val updated = record + wrapper
        DocumentStoreConverter.saveMessage(wrapper)
        if (record.state != updated.state) DocumentStoreConverter.updateDeployStatus(updated)
        if (record.totalTasks != updated.totalTasks || record.completedTasks != updated.completedTasks)
          DocumentStoreConverter.updateDeploySummary(updated)
        updated
      }
      wrapper.stack.messages match {
        case List(FinishContext(_),Deploy(_)) => cleanup(wrapper.context.deployId)
        case List(FailContext(_),Deploy(_)) => cleanup(wrapper.context.deployId)
        case _ =>
      }
    }
  }

  def attachMetaData(record: Record) {
    val metaData = Future {
      ContinuousIntegration.getMetaData(record.buildName, record.buildId)
    }
    metaData.map { md =>
      DocumentStoreConverter.addMetaData(record.uuid, md)
      Option(library()(record.uuid)) foreach { recordAgent =>
        recordAgent send { record =>
          record ++ md
        }
      }
    }
  }

  def cleanup(uuid: UUID) {
    log.debug(s"Queuing removal of deploy record $uuid from internal caches")
    library sendOff { allDeploys =>
      val record = Await.result(allDeploys(uuid).future(), 10 seconds)
      log.debug(s"Done removing deploy record $uuid from internal caches")
      allDeploys - record.uuid
    }
  }

  def deploy(requestedParams: DeployParameters): UUID = {
    if (enableQueueingSwitch.isSwitchedOff)
      throw new IllegalStateException("Unable to queue a new deploy; deploys are currently disabled by the %s switch" format enableQueueingSwitch.name)

    val params = if (requestedParams.build.id != "lastSuccessful")
      requestedParams
    else {
      TeamCityBuilds.getLastSuccessful(requestedParams.build.projectName).map { latestId =>
        requestedParams.copy(build = requestedParams.build.copy(id=latestId))
      }.getOrElse(requestedParams)
    }

    enableDeploysSwitch.whileOnYield {
      val record = DeployController.create(params)
      DeployControlActor.interruptibleDeploy(record)
      record.uuid
    } getOrElse {
      throw new IllegalStateException("Unable to queue a new deploy; deploys are currently disabled by the %s switch" format enableDeploysSwitch.name)
    }
  }

  def stop(uuid: UUID, fullName: String) {
    DeployControlActor.stopDeploy(uuid, fullName)
  }

  def getStopFlag(uuid: UUID) = DeployControlActor.getDeployStopFlag(uuid)

  def getControllerDeploys: Iterable[Record] = { library().values.map{ _() } }
  def getDatastoreDeploys(filter:Option[DeployFilter] = None, pagination: PaginationView, fetchLogs: Boolean): Iterable[Record] =
    DocumentStoreConverter.getDeployList(filter, pagination, fetchLogs)

  def getDeploys(filter:Option[DeployFilter] = None, pagination: PaginationView = PaginationView(), fetchLogs: Boolean = false): List[Record] = {
    require(!fetchLogs || pagination.pageSize.isDefined, "Too much effort required to fetch complete record with no pagination")
    getDatastoreDeploys(filter, pagination, fetchLogs=fetchLogs).toList.sortWith{ _.time.getMillis < _.time.getMillis }
  }

  def getLastCompletedDeploys(project: String): Map[String, Record] = {
    DocumentStoreConverter.getLastCompletedDeploys(project)
  }

  def findProjects(): List[String] = {
    DocumentStoreConverter.findProjects()
  }

  def countDeploys(filter:Option[DeployFilter]) = DocumentStoreConverter.countDeploys(filter)

  def markAsFailed(record: Record) {
    DocumentStoreConverter.updateDeployStatus(record.uuid, RunState.Failed)
  }

  def get(uuid: UUID, fetchLog: Boolean = true): Record = {
    val agent = library().get(uuid)
    agent.map(_()).getOrElse {
      DocumentStoreConverter.getDeploy(uuid, fetchLog).get
    }
  }

  def await(uuid: UUID): Record = {
    Await.result(library.future().flatMap(_(uuid).future()),5 seconds)
  }
}

case class DeployParameterForm(project:String, build:String, stage:String, recipe: Option[String], action: String, hosts: List[String], stacks: List[String])
case class UuidForm(uuid:String, action:String)

object Deployment extends Controller with Logging {

  lazy val uuidForm = Form[UuidForm](
    mapping(
      "uuid" -> text(36,36),
      "action" -> nonEmptyText
    )(UuidForm.apply)
      (UuidForm.unapply)
  )

  lazy val deployForm = Form[DeployParameterForm](
    mapping(
      "project" -> nonEmptyText,
      "build" -> nonEmptyText,
      "stage" -> text,
      "recipe" -> optional(text),
      "action" -> nonEmptyText,
      "hosts" -> list(text),
      "stacks" -> list(text)
    )(DeployParameterForm)(DeployParameterForm.unapply)
  )

  def deploy = AuthAction { implicit request =>
    Ok(views.html.deploy.form(request, deployForm))
  }

  def processForm = AuthAction { implicit request =>
    deployForm.bindFromRequest().fold(
      errors => BadRequest(views.html.deploy.form(request,errors)),
      form => {
        log.info(s"Host list: ${form.hosts}")
        val defaultRecipe = LookupSelector().data
          .datum("default-recipe", App(form.project), Stage(form.stage), UnnamedStack)
          .map(data => RecipeName(data.value)).getOrElse(DefaultRecipe())
        val parameters = new DeployParameters(Deployer(request.identity.get.fullName),
          Build(form.project,form.build.toString),
          Stage(form.stage),
          recipe = form.recipe.map(RecipeName).getOrElse(defaultRecipe),
          stacks = form.stacks.map(NamedStack(_)).toSeq,
          hostList = form.hosts)

        form.action match {
          case "preview" =>
            Redirect(routes.Deployment.preview(parameters.build.projectName, parameters.build.id, parameters.stage.name, parameters.recipe.name, parameters.hostList.mkString(","), ""))
          case "deploy" =>
              val uuid = DeployController.deploy(parameters)
              Redirect(routes.Deployment.viewUUID(uuid.toString))
          case _ => throw new RuntimeException("Unknown action")
        }
      }
    )
  }

  def stop(uuid: String) = AuthAction { implicit request =>
    DeployController.stop(UUID.fromString(uuid), request.identity.get.fullName)
    Redirect(routes.Deployment.viewUUID(uuid))
  }

  def viewUUID(uuidString: String, verbose: Boolean) = AuthAction { implicit request =>
    val uuid = UUID.fromString(uuidString)
    val record = DeployController.get(uuid)
    val stopFlag = if (record.isDone) false else DeployController.getStopFlag(uuid).getOrElse(false)
    Ok(views.html.deploy.viewDeploy(request, record, verbose, stopFlag))
  }

  def updatesUUID(uuid: String) = AuthAction { implicit request =>
    val record = DeployController.get(UUID.fromString(uuid))
    Ok(views.html.deploy.logContent(request, record))
  }

  def preview(projectName: String, buildId: String, stage: String, recipe: String, hosts: String, stacks:String) = AuthAction { implicit request =>
    val hostList = hosts.split(",").toList.filterNot(_.isEmpty)
    val stackList = stacks.split(",").toList.filterNot(_.isEmpty).map(NamedStack(_))
    val parameters = DeployParameters(Deployer(request.identity.get.fullName), Build(projectName, buildId), Stage(stage), RecipeName(recipe), stackList, hostList)
    val previewId = PreviewController.startPreview(parameters)
    Ok(views.html.deploy.preview(request, parameters, previewId.toString))
  }

  def previewContent(previewId: String, projectName: String, buildId: String, stage: String, recipe: String, hosts: String) = AuthAction { implicit request =>
    val previewUUID = UUID.fromString(previewId)
    val hostList = hosts.split(",").toList.filterNot(_.isEmpty)
    val parameters = DeployParameters(
      Deployer(request.identity.get.fullName), Build(projectName, buildId), Stage(stage), RecipeName(recipe), Seq(), hostList
    )
    val result = PreviewController.getPreview(previewUUID, parameters)
    result match {
      case Some(PreviewResult(future, startTime)) =>
          future.value match {
            case Some(Success(preview)) =>
              try {
                Ok(views.html.deploy.previewContent(request, preview))
              } catch {
                case exception:Exception =>
                  Ok(views.html.errorContent(exception, "Couldn't resolve preview information."))
              }
            case Some(Failure(exception)) => Ok(views.html.errorContent(exception, "Couldn't retrieve preview information."))
            case None =>
              val duration = new org.joda.time.Duration(startTime, new DateTime())
              Ok(views.html.deploy.previewLoading(request, duration.getStandardSeconds))
          }
      case _ =>
        val exception = new IllegalStateException("Future for preview wasn't found")
        Ok(views.html.errorContent(exception, "Couldn't resolve preview information."))
    }
  }

  def history() = AuthAction { implicit request =>
    Ok(views.html.deploy.history(request))
  }

  def historyContent() = AuthAction { implicit request =>
    val records = try {
      DeployController.getDeploys(deployment.DeployFilter.fromRequest(request), deployment.PaginationView.fromRequest(request), fetchLogs = false).reverse
    } catch {
      case e:Exception =>
        log.error("Exception whilst fetching records",e)
        Nil
    }
    val count = try {
      Some(DeployController.countDeploys(deployment.DeployFilter.fromRequest(request)))
    } catch {
      case e:Exception => None
    }
    Ok(views.html.deploy.historyContent(request, records, deployment.DeployFilterPagination.fromRequest.withItemCount(count)))
  }

  def autoCompleteProject(term: String) = AuthAction {
    val possibleProjects = TeamCityBuilds.buildTypes.map(_.fullName).filter(_.toLowerCase.contains(term.toLowerCase)).toList.sorted.take(10)
    Ok(Json.toJson(possibleProjects))
  }

  def autoCompleteBuild(project: String, term: String) = AuthAction {
    val possibleProjects = TeamCityBuilds.successfulBuilds(project).filter(
      p => p.number.contains(term) || p.branchName.contains(term)
    ).map { build =>
      val formatter = DateTimeFormat.forPattern("HH:mm d/M/yy")
      val label = "%s [%s] (%s)" format (build.number, build.branchName, formatter.print(build.startDate))
      Map("label" -> label, "value" -> build.number)
    }
    Ok(Json.toJson(possibleProjects))
  }

  def projectHistory(project: String) = AuthAction {
    val buildMap = DeployController.getLastCompletedDeploys(project)
    Ok(views.html.deploy.projectHistory(project, buildMap))
  }

  def teamcity = AuthAction {
    val header = Seq("Build Type Name", "Build Number", "Build Branch", "Build Type ID", "Build ID")
    val data =
      for(build <- TeamCityBuilds.builds.sortBy(_.buildType.fullName))
        yield Seq(build.buildType.name,build.number,build.branchName,build.buildType.id,build.id)

    Ok((header :: data.toList).map(_.mkString(",")).mkString("\n")).as("text/csv")
  }

  def deployConfirmation(deployFormJson: String) = AuthAction { implicit request =>
    val parametersJson = Json.parse(deployFormJson)
    Ok(views.html.deploy.deployConfirmation(request, deployForm.bind(parametersJson)))
  }

  def deployConfirmationWithParameters = AuthAction { implicit request =>
    val form = deployForm.bindFromRequest()
    Ok(views.html.deploy.deployConfirmation(request, form))
  }

  def markAsFailed = AuthAction { implicit request =>
    uuidForm.bindFromRequest().fold(
      errors => Redirect(routes.Deployment.history),
      form => {
        form.action match {
          case "markAsFailed" =>
            val record = DeployController.get(UUID.fromString(form.uuid))
            if (record.isStalled)
              DeployController.markAsFailed(record)
            Redirect(routes.Deployment.viewUUID(form.uuid))
        }
      }
    )
  }

  def dashboard(projects: String, search: Boolean) = AuthAction { implicit request =>
    Ok(views.html.deploy.dashboard(request, projects, search))
  }

  def dashboardContent(projects: String, search: Boolean) = AuthAction { implicit request =>
    val projectTerms = projects.split(",").toList.filterNot(""==)
    val projectNames = if (search) {
      projectTerms.flatMap(term => { DeployController.findProjects().filter(_.contains(term)) })
    } else projectTerms
    val deploys = projectNames.map{ project =>
      project -> DeployController.getLastCompletedDeploys(project)
    }.filterNot(_._2.isEmpty)
    Ok(views.html.deploy.dashboardContent(deploys))
  }

}<|MERGE_RESOLUTION|>--- conflicted
+++ resolved
@@ -51,11 +51,7 @@
   def create(params: DeployParameters): Record = {
     val uuid = java.util.UUID.randomUUID()
     val hostNameMetadata = Map(Record.RIFFRAFF_HOSTNAME -> java.net.InetAddress.getLocalHost.getHostName)
-<<<<<<< HEAD
-    val record = DeployV2Record(uuid, params) ++ hostNameMetadata
-=======
-    val record = DeployRecord(recordType, uuid, params) ++ hostNameMetadata
->>>>>>> 99b01cbb
+    val record = DeployRecord(uuid, params) ++ hostNameMetadata
     library send { _ + (uuid -> Agent(record)) }
     DocumentStoreConverter.saveDeploy(record)
     attachMetaData(record)
