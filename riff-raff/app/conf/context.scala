package conf

import play.api.Play
import com.gu.management._
import logback.LogbackLevelPage
import com.gu.management.play.{ Management => PlayManagement }
import com.gu.conf.ConfigurationFactory
import java.io.File
import magenta._
import java.net.URL
import controllers.{DeployController, Logging}
import lifecycle.LifecycleWithoutApp
import java.util.UUID
import scala.Some
import collection.mutable
import persistence.{CollectionStats, Persistence}
import deployment.GuDomainsConfiguration
import akka.util.{Switch => AkkaSwitch}
import utils.{UnnaturalOrdering, ScheduledAgent}
import scala.concurrent.duration._

class Configuration(val application: String, val webappConfDirectory: String = "env") extends Logging {
  protected val configuration = ConfigurationFactory.getConfiguration(application, webappConfDirectory)

  implicit def option2getOrException[T](option: Option[T]) = new {
    def getOrException(exceptionMessage: String): T = {
      option.getOrElse {
        throw new IllegalStateException(exceptionMessage)
      }
    }
  }

  object auth {
    lazy val openIdUrl: String = configuration.getStringProperty("auth.openIdUrl").getOrException("No authentication URL configured")
    lazy val domains: List[String] = configuration.getStringPropertiesSplitByComma("auth.domains")
    object whitelist {
      lazy val useDatabase: Boolean = configuration.getStringProperty("auth.whitelist.useDatabase", "false") == "true"
      lazy val addresses: List[String] = configuration.getStringPropertiesSplitByComma("auth.whitelist.addresses")
    }
  }

  object concurrency {
    lazy val maxDeploys = configuration.getIntegerProperty("concurrency.maxDeploys", 8)
  }

  object continuousDeployment {
    lazy val enabled = configuration.getStringProperty("continuousDeployment.enabled", "false") == "true"
  }

  object credentials {
<<<<<<< HEAD
    def lookup(service: String, id:String) = {
      val secret = configuration.getStringProperty("credentials.%s.%s" format (service, id)).getOrException("No secret configured for %s.%s" format (service, id))
      ApiCredentials(service, id, secret)
=======
    def lookupSecret(service: String, id:String): Option[String] = {
      configuration.getStringProperty("credentials.%s.%s" format (service, id))
>>>>>>> 5ed46830
    }
  }

  object deployinfo {
    lazy val location: String = configuration.getStringProperty("deployinfo.location").getOrException("Deploy Info location not specified")
    lazy val mode: DeployInfoMode.Value = configuration.getStringProperty("deployinfo.mode").flatMap{ name =>
      DeployInfoMode.values.filter(_.toString.equalsIgnoreCase(name)).headOption
    }.getOrElse(DeployInfoMode.URL)
  }

  lazy val domains = GuDomainsConfiguration(configuration, prefix = "domains")

  object housekeeping {
    lazy val summariseDeploysAfterDays = configuration.getIntegerProperty("housekeeping.summariseDeploysAfterDays", 90)
    lazy val hour = configuration.getIntegerProperty("housekeeping.hour", 4)
    lazy val minute = configuration.getIntegerProperty("housekeeping.minute", 0)
  }

  object irc {
    lazy val isConfigured = name.isDefined && host.isDefined && channel.isDefined
    lazy val name = configuration.getStringProperty("irc.name")
    lazy val host = configuration.getStringProperty("irc.host")
    lazy val channel = configuration.getStringProperty("irc.channel")
  }

  object logging {
    lazy val verbose = configuration.getStringProperty("logging").map(_.equalsIgnoreCase("VERBOSE")).getOrElse(false)
  }

  object mongo {
    lazy val isConfigured = uri.isDefined
    lazy val uri = configuration.getStringProperty("mongo.uri")
    lazy val collectionPrefix = configuration.getStringProperty("mongo.collectionPrefix","")
  }

  object mq {
    lazy val isConfigured = !queueTargets.isEmpty

    case class QueueDetails(name: String, hostname:String, port:Int, queueName:String)
    object QueueDetails {
      private lazy val QueueTarget = """^(.+):(.+)/(.+)$""".r
      def apply(server:String): Option[QueueDetails] = { server match {
        case QueueTarget(hostname, port, queueName) => Some(QueueDetails(server, hostname, port.toInt, queueName))
        case _ =>
          log.warn("Couldn't parse queue target: %s" format server)
          None
      } }
    }

    lazy val queueTargets: List[QueueDetails] = configuration.getStringPropertiesSplitByComma("mq.queueTargets").flatMap(QueueDetails(_))
  }

  object sshKey {
    lazy val path: Option[String] = configuration.getStringProperty("sshKey.path")
    lazy val file: Option[File] = path map (new File(_))
  }

  object stages {
    lazy val order = configuration.getStringPropertiesSplitByComma("stages.order").filterNot(""==)
    lazy val ordering = UnnaturalOrdering(order, false)
  }

  object teamcity {
    lazy val serverURL = configuration.getStringProperty("teamcity.serverURL").map(new URL(_))
    lazy val useAuth = user.isDefined && password.isDefined
    lazy val user = configuration.getStringProperty("teamcity.user")
    lazy val password = configuration.getStringProperty("teamcity.password")
    lazy val pinSuccessfulDeploys = configuration.getStringProperty("teamcity.pinSuccessfulDeploys", "false") == "true"
    lazy val pinStages = configuration.getStringPropertiesSplitByComma("teamcity.pinStages").filterNot(""==)
    lazy val maximumPinsPerProject = configuration.getIntegerProperty("teamcity.maximumPinsPerProject", 5)
    lazy val pollingWindowMinutes = configuration.getIntegerProperty("teamcity.pollingWindowMinutes", 60)
    lazy val pollingPeriodSeconds = configuration.getIntegerProperty("teamcity.pollingPeriodSeconds", 60)
    lazy val fullUpdatePeriodSeconds = configuration.getIntegerProperty("teamcity.fullUpdatePeriodSeconds", 1800)
  }

  object urls {
    lazy val publicPrefix: String = configuration.getStringProperty("urls.publicPrefix", "http://localhost:9000")
  }

  override def toString(): String = configuration.toString
}

object Configuration extends Configuration("riff-raff", webappConfDirectory = "env")

object DeployInfoMode extends Enumeration {
  val URL = Value("URL")
  val Execute = Value("Execute")
}

object Management extends PlayManagement {
  val applicationName = Play.current.configuration.getString("application.name").get

  val pages = List(
    new ManifestPage,
    new HealthcheckManagementPage,
    new Switchboard(applicationName, Switches.all),
    StatusPage(applicationName, Metrics.all),
    new LogbackLevelPage(applicationName)
  )
}

object RequestMetrics extends com.gu.management.play.RequestMetrics.Standard

object DeployMetrics extends LifecycleWithoutApp {
  val runningDeploys = mutable.Buffer[UUID]()

  object DeployStart extends CountMetric("riffraff", "start_deploy", "Start deploy", "Number of deploys that are kicked off")
  object DeployComplete extends CountMetric("riffraff", "complete_deploy", "Complete deploy", "Number of deploys that completed", Some(DeployStart))
  object DeployFail extends CountMetric("riffraff", "fail_deploy", "Complete deploy", "Number of deploys that failed", Some(DeployStart))

  object DeployRunning extends GaugeMetric("riffraff", "running_deploys", "Running deploys", "Number of currently running deploys", () => runningDeploys.length)

  val all = Seq(DeployStart, DeployComplete, DeployFail, DeployRunning)

  val sink = new MessageSink {
    def message(message: MessageWrapper) {
      message.stack.top match {
        case StartContext(Deploy(parameters)) =>
          DeployStart.recordCount(1)
          runningDeploys += message.context.deployId
        case FailContext(Deploy(parameters)) =>
          DeployFail.recordCount(1)
          runningDeploys -= message.context.deployId
        case FinishContext(Deploy(parameters)) =>
          DeployComplete.recordCount(1)
          runningDeploys -= message.context.deployId
        case _ =>
      }
    }
  }

  def init() { MessageBroker.subscribe(sink) }
  def shutdown() { MessageBroker.unsubscribe(sink) }
}

object MessageMetrics {
  object IRCMessages extends TimingMetric(
    "messages", "irc_messages", "IRC messages", "messages sent to the IRC channel"
  )
  object MQMessages extends TimingMetric(
    "messages", "mq_messages", "MQ messages", "messages sent to the message queue"
  )

  val all = Seq(IRCMessages,MQMessages)
}

object DatastoreMetrics {
  object DatastoreRequest extends TimingMetric(
    "performance",
    "database_requests",
    "Database requests",
    "outgoing requests to the database"
  )
  val collectionStats = ScheduledAgent(5 seconds, 5 minutes, Map.empty[String, CollectionStats]) { map =>  Persistence.store.collectionStats }
  def dataSize: Long = collectionStats().values.map(_.dataSize).foldLeft(0L)(_ + _)
  def storageSize: Long = collectionStats().values.map(_.storageSize).foldLeft(0L)(_ + _)
  def deployCollectionCount: Long = collectionStats().get("%sdeployV2" format Configuration.mongo.collectionPrefix).map(_.documentCount).getOrElse(0L)
  object MongoDataSize extends GaugeMetric("mongo", "data_size", "MongoDB data size", "The size of the data held in mongo collections", () => dataSize)
  object MongoStorageSize extends GaugeMetric("mongo", "storage_size", "MongoDB storage size", "The size of the storage used by the MongoDB collections", () => storageSize)
  object MongoDeployCollectionCount extends GaugeMetric("mongo", "deploys_collection_count", "Deploys collection count", "The number of documents in the deploys collection", () => deployCollectionCount)
  val all = Seq(DatastoreRequest, MongoDataSize, MongoStorageSize, MongoDeployCollectionCount)
}

object LoginCounter extends CountMetric("webapp",
  "login_attempts",
  "Login attempts",
  "Number of attempted logins")

object FailedLoginCounter extends CountMetric("webapp",
  "failed_logins",
  "Failed logins",
  "Number of failed logins")

object Metrics {
  val all: Seq[Metric] =
    magenta.metrics.MagentaMetrics.all ++
    Seq(LoginCounter, FailedLoginCounter) ++
    RequestMetrics.asMetrics ++
    DeployMetrics.all ++
    DatastoreMetrics.all
}

case class AtomicSwitch(name: String, description: String, initiallyOn: Boolean = true) extends Switchable with Loggable {
  val delegate = new AkkaSwitch(initiallyOn)

  def isSwitchedOn = delegate.isOn

  def switchOn() = switchOn({})
  def switchOn( action: => Unit ): Boolean =
    delegate.switchOn {
      logger.info("Switching on " + name)
      action
    }

  def switchOff() = switchOff({})
  def switchOff( action: => Unit ): Boolean =
    delegate.switchOff {
      logger.info("Switching off " + name)
      action
    }

  def whileOn( action: => Unit ): Boolean = delegate.whileOn(action)
  def whileOff( action: => Unit ): Boolean = delegate.whileOff(action)
  def whileOnYield[T]( action: T ): Option[T] = delegate.whileOnYield( action )
  def whileOffYield[T]( action: T ): Option[T] = delegate.whileOffYield( action )
}

object Switches {
  //  val switch = new DefaultSwitch("name", "Description Text")
  val all: Seq[Switchable] = Healthcheck.switch :: DeployController.enableSwitches
}
<|MERGE_RESOLUTION|>--- conflicted
+++ resolved
@@ -48,14 +48,8 @@
   }
 
   object credentials {
-<<<<<<< HEAD
-    def lookup(service: String, id:String) = {
-      val secret = configuration.getStringProperty("credentials.%s.%s" format (service, id)).getOrException("No secret configured for %s.%s" format (service, id))
-      ApiCredentials(service, id, secret)
-=======
     def lookupSecret(service: String, id:String): Option[String] = {
       configuration.getStringProperty("credentials.%s.%s" format (service, id))
->>>>>>> 5ed46830
     }
   }
 
