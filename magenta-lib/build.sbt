--- conflicted
+++ resolved
@@ -17,15 +17,10 @@
     "com.amazonaws" % "aws-java-sdk" % "1.3.32",
     "org.scalatest" %% "scalatest" % "1.9.1" % "test",
     "org.mockito" % "mockito-core" % "1.9.0" % "test",
-<<<<<<< HEAD
-    "org.scala-sbt" %% "io" % "0.11.3",
-    "com.gu" %% "management" % "5.19",
+    "com.github.scala-incubator.io" %% "scala-io-core" % "0.4.2",
+    "com.github.scala-incubator.io" %% "scala-io-file" % "0.4.2",
+    "com.gu" %% "management" % "5.27",
     "moschops" %% "fastlyapiclient" % "0.2.1" intransitive(),
     "commons-io" % "commons-io" % "2.1",
     "com.ning" % "async-http-client" % "1.7.6"
-=======
-    "com.github.scala-incubator.io" %% "scala-io-core" % "0.4.2",
-    "com.github.scala-incubator.io" %% "scala-io-file" % "0.4.2",
-    "com.gu" %% "management" % "5.27"
->>>>>>> 2f41819c
 )