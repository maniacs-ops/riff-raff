--- conflicted
+++ resolved
@@ -59,12 +59,8 @@
 
 case class Recipe(
   name: String,
-<<<<<<< HEAD
-  actions: Iterable[Action] = Nil,
-=======
-  actionsBeforeApp: List[Action] = Nil, //executed once per app (before the host actions are executed)
-  actionsPerHost: List[Action] = Nil,  //executed once per host in the application
->>>>>>> d1165902
+  actionsBeforeApp: Iterable[Action] = Nil, //executed once per app (before the host actions are executed)
+  actionsPerHost: Iterable[Action] = Nil,  //executed once per host in the application
   dependsOn: List[String] = Nil
 )
 
